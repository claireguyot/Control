/*
 * === This file is part of ALICE O² ===
 *
 * Copyright 2018 CERN and copyright holders of ALICE O².
 * Author: George Raduta <george.raduta@cern.ch>
 *
 * This program is free software: you can redistribute it and/or modify
 * it under the terms of the GNU General Public License as published by
 * the Free Software Foundation, either version 3 of the License, or
 * (at your option) any later version.
 *
 * This program is distributed in the hope that it will be useful,
 * but WITHOUT ANY WARRANTY; without even the implied warranty of
 * MERCHANTABILITY or FITNESS FOR A PARTICULAR PURPOSE.  See the
 * GNU General Public License for more details.
 *
 * You should have received a copy of the GNU General Public License
 * along with this program.  If not, see <http://www.gnu.org/licenses/>.
 *
 * In applying this license CERN does not waive the privileges and
 * immunities granted to it by virtue of its status as an
 * Intergovernmental Organization or submit itself to any jurisdiction.
 */

package cmd

import (
	"github.com/AliceO2Group/Control/coconut/configuration"
	"github.com/spf13/cobra"
)

var configurationListCmd = &cobra.Command{
	Use:   "list [component]",
	Aliases: []string{"l", "ls"},
	Example: `coconut conf list
coconut conf list <component>
<<<<<<< HEAD
coconut conf list <component> -t <timestamp>
`,
=======
coconut conf list <component> -t <timestamp>`,
>>>>>>> 9e52a7c8
	Short: "List all existing O² components in Consul",
	Long: `The configuration list command requests all components 
from O² Configuration as a list and displays it on the standard output`,
	Run: configuration.WrapCall(configuration.List),
	Args:  cobra.MaximumNArgs(1),
}

func init() {
	configurationCmd.AddCommand(configurationListCmd)
	configurationListCmd.Flags().StringP("output", "o", "yaml", "output format for the configuration list (yaml/json)")
	configurationListCmd.Flags().BoolP("timestamp", "t",  false, "display latest timestamp entries for the requested component")
}<|MERGE_RESOLUTION|>--- conflicted
+++ resolved
@@ -34,12 +34,7 @@
 	Aliases: []string{"l", "ls"},
 	Example: `coconut conf list
 coconut conf list <component>
-<<<<<<< HEAD
-coconut conf list <component> -t <timestamp>
-`,
-=======
 coconut conf list <component> -t <timestamp>`,
->>>>>>> 9e52a7c8
 	Short: "List all existing O² components in Consul",
 	Long: `The configuration list command requests all components 
 from O² Configuration as a list and displays it on the standard output`,
