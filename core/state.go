--- conflicted
+++ resolved
@@ -107,10 +107,6 @@
 	)
 	state.commandqueue = controlcommands.NewCommandQueue(state.servent)
 
-<<<<<<< HEAD
-	taskman := task.NewManager(resourceOffersDone,
-		tasksToDeploy, reviveOffersTrg, state.commandqueue)
-=======
 	taskman := task.NewManager(
 		resourceOffersDone,
 		tasksToDeploy,
@@ -120,11 +116,6 @@
 			return KillTask(context.TODO(), state, task.GetMesosCommandTarget())
 		},
 	)
-	err = taskman.RefreshClasses()
-	if err != nil {
-		log.WithField("error", err).Warning("bad configuration, some task templates were not refreshed")
-	}
->>>>>>> 34c2e51e
 	state.taskman = taskman
 	state.environments = environment.NewEnvManager(state.taskman)
 	state.commandqueue.Start()	// FIXME: there should be 1 cq per env
